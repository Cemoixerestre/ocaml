--- conflicted
+++ resolved
@@ -20,14 +20,11 @@
   bundles.
   (whitequark)
 
-<<<<<<< HEAD
 * GPR#659: Remove support for SPARC native code generation
   (Mark Shinwell)
-=======
 - MPR#7501, GPR#1089: Consider arrays of length zero as constants
   when using Flambda.
   (Pierre Chambart, review by Mark Shinwell and Leo White)
->>>>>>> 617f94f2
 
 ### Standard library:
 
